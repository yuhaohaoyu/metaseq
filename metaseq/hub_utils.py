--- conflicted
+++ resolved
@@ -610,31 +610,13 @@
                     tokens_no_eos = tokens[1:] if echo else tokens
                     scores_with_eos = [None] + scores[1:] if echo else scores
                     # turn it into a string
-<<<<<<< HEAD
-                    text = self.bpe.bpe.decode(
-                        tokens, skip_special_tokens=skip_special_tokens
-                    )
-=======
                     text = self.bpe.bpe.decode(tokens_no_eos)
->>>>>>> 998bed5d
                     # re-encode it so we get offsets
                     token_offsets = [s for s, e in self.bpe.bpe.encode(text).offsets]
 
                     result = {
-<<<<<<< HEAD
-                        "text": self.bpe.bpe.decode(
-                            tokens, skip_special_tokens=skip_special_tokens
-                        ),
-                        "tokens": [
-                            self.bpe.bpe.decode(
-                                [t], skip_special_tokens=skip_special_tokens
-                            )
-                            for t in tokens
-                        ],
-=======
                         "text": text,
                         "tokens": [self.bpe.bpe.decode([t]) for t in tokens],
->>>>>>> 998bed5d
                         # text offset is useful for cutting off prompts or prefixes
                         # or evaluating PPL on just a subset of tokens
                         "text_offset": token_offsets,
